// Copyright (c) Microsoft Corporation. All rights reserved.
// Licensed under the MIT License.

#include <openenclave/enclave.h>
#include <openenclave/internal/enclavelibc.h>
#include <openenclave/internal/fault.h>
#include <openenclave/internal/globals.h>
#include <openenclave/internal/sgxtypes.h>
#include <openenclave/internal/tests.h>
#include "../args.h"

OE_ECALL void Test2(void* args_)
{
#if 0
    *((int*)0) = 0;
#endif
    Test2Args* args = (Test2Args*)args_;
    args->out = args->in;
}

OE_ECALL void Test4(void* args)
{
    unsigned char buf[32];

    /* Call into host with enclave memory */
    oe_memset(buf, 0xAA, sizeof(buf));

    if (oe_call_host("Func2", buf) != OE_OK)
    {
        oe_abort();
        return;
    }
}

static oe_once_t _once = OE_ONCE_INITIALIZER;
static oe_thread_key_t _key = OE_THREADKEY_INITIALIZER;

static void _init()
{
    if (oe_thread_key_create(&_key, NULL) != 0)
        oe_abort();
}

OE_ECALL void SetTSD(void* args_)
{
    SetTSDArgs* args = (SetTSDArgs*)args_;

    if (!args)
        oe_abort();

    /* Initialize this the first time */
    if (oe_once(&_once, _init) != 0)
    {
        args->ret = -1;
        return;
    }

    /* Set the thread-specific data */
    if (oe_thread_set_specific(_key, args->value) != 0)
    {
        args->ret = -1;
        return;
    }

    args->ret = 0;
}

OE_ECALL void GetTSD(void* args_)
{
    GetTSDArgs* args = (GetTSDArgs*)args_;

    if (!args)
        oe_abort();

    args->value = oe_thread_get_specific(_key);
    args->ret = 0;
}

OE_ECALL void TestMyOCall(void* args_)
{
    TestMyOCallArgs* args = (TestMyOCallArgs*)args_;

    if (args)
    {
        my_ocall_args_t* a =
            (my_ocall_args_t*)oe_host_calloc(1, sizeof(my_ocall_args_t));
        a->in = 1000;
        a->out = 0;
        oe_result_t result = oe_call_host("my_ocall", a);
        OE_TEST(result == OE_OK);
        args->result = a->out;
        oe_host_free(a);
    }
<<<<<<< HEAD
=======

    /* Test low-level OCALL of illegal function number */
    {
        oe_result_t result = oe_ocall(0xffff, 0, NULL, 0);
        OE_TEST(result == OE_NOT_FOUND);
    }
>>>>>>> 85506013
}

OE_ECALL void TestOCallEdgeCases(void* args_)
{
    oe_result_t result;

    /* Null OCALL. */
    result = oe_call_host(NULL, NULL);
    OE_TEST(result == OE_INVALID_PARAMETER);

    /* Empty OCALL. */
    result = oe_call_host("", NULL);
    OE_TEST(result == OE_NOT_FOUND);

    /* Single letter OCALL. */
    result = oe_call_host("A", NULL);
    OE_TEST(result == OE_OK);

    /* OCALL doesn't exist. */
    result = oe_call_host("B", NULL);
    OE_TEST(result == OE_NOT_FOUND);
}<|MERGE_RESOLUTION|>--- conflicted
+++ resolved
@@ -91,15 +91,12 @@
         args->result = a->out;
         oe_host_free(a);
     }
-<<<<<<< HEAD
-=======
 
     /* Test low-level OCALL of illegal function number */
     {
         oe_result_t result = oe_ocall(0xffff, 0, NULL, 0);
         OE_TEST(result == OE_NOT_FOUND);
     }
->>>>>>> 85506013
 }
 
 OE_ECALL void TestOCallEdgeCases(void* args_)
