// Copyright (c) Microsoft Corporation. All rights reserved.
// Licensed under the MIT License.

#include <assert.h>
#include <stdio.h>

#if defined(__linux__)
#include <linux/futex.h>
#include <stdlib.h>
#include <sys/syscall.h>
#include <sys/time.h>
#include <time.h>
#include <unistd.h>
#elif defined(_WIN32)
#include <Windows.h>
#endif

#include <openenclave/bits/safecrt.h>
#include <openenclave/bits/safemath.h>
#include <openenclave/host.h>
#include <openenclave/internal/argv.h>
#include <openenclave/internal/calls.h>
#include <openenclave/internal/elf.h>
#include <openenclave/internal/raise.h>
#include <openenclave/internal/report.h>
#include <openenclave/internal/thread.h>
#include <openenclave/internal/trace.h>
#include <openenclave/internal/utils.h>
#include "../ocalls.h"
#include "enclave.h"
#include "internal_u.h"
#include "ocalls.h"
#include "quote.h"
#include "sgxquoteprovider.h"

<<<<<<< HEAD
=======
void HandleMalloc(uint64_t arg_in, uint64_t* arg_out)
{
    if (arg_out)
        *arg_out = (uint64_t)malloc(arg_in);
}

void* oe_realloc_ocall(void* ptr, size_t size)
{
    return realloc(ptr, size);
}

void HandleFree(uint64_t arg)
{
    free((void*)arg);
}

>>>>>>> 9fee82cd
void HandleThreadWait(oe_enclave_t* enclave, uint64_t arg_in)
{
    const uint64_t tcs = arg_in;
    EnclaveEvent* event = GetEnclaveEvent(enclave, tcs);
    assert(event);

#if defined(__linux__)

    if (__sync_fetch_and_add(&event->value, (uint32_t)-1) == 0)
    {
        do
        {
            syscall(
                __NR_futex,
                &event->value,
                FUTEX_WAIT_PRIVATE,
                -1,
                NULL,
                NULL,
                0);
            // If event->value is still -1, then this is a spurious-wake.
            // Spurious-wakes are ignored by going back to FUTEX_WAIT.
            // Since FUTEX_WAIT uses atomic instructions to load event->value,
            // it is safe to use a non-atomic operation here.
        } while (event->value == (uint32_t)-1);
    }

#elif defined(_WIN32)

    WaitForSingleObject(event->handle, INFINITE);

#endif
}

void HandleThreadWake(oe_enclave_t* enclave, uint64_t arg_in)
{
    const uint64_t tcs = arg_in;
    EnclaveEvent* event = GetEnclaveEvent(enclave, tcs);
    assert(event);

#if defined(__linux__)

    if (__sync_fetch_and_add(&event->value, 1) != 0)
        syscall(
            __NR_futex, &event->value, FUTEX_WAKE_PRIVATE, 1, NULL, NULL, 0);

#elif defined(_WIN32)

    SetEvent(event->handle);

#endif
}

void oe_thread_wake_wait_ocall(
    oe_enclave_t* enclave,
    uint64_t waiter_tcs,
    uint64_t self_tcs)
{
    if (!waiter_tcs || !self_tcs)
        return;

#if defined(__linux__)
    HandleThreadWake(enclave, waiter_tcs);
    HandleThreadWait(enclave, self_tcs);
#elif defined(_WIN32)
    HandleThreadWake(enclave, waiter_tcs);
    HandleThreadWait(enclave, self_tcs);
#endif
}

oe_result_t oe_get_quote_ocall(
    const sgx_report_t* sgx_report,
    void* quote,
    size_t quote_size,
    size_t* quote_size_out)
{
    oe_result_t result;

    result = sgx_get_quote(sgx_report, quote, &quote_size);

    if (quote_size_out)
        *quote_size_out = quote_size;

    return result;
}

#if defined(OE_USE_LIBSGX)

/* Copy the source array to an output buffer. */
static oe_result_t _copy_output_buffer(
    void* dest,
    size_t dest_size,
    size_t* dest_size_out,
    const void* src,
    size_t src_size,
    bool* buffer_too_small)
{
    oe_result_t result = OE_UNEXPECTED;

    if ((dest_size && !dest) || !dest_size_out)
        OE_RAISE(OE_INVALID_PARAMETER);

    *dest_size_out = src_size;

    if (dest_size < src_size)
        *buffer_too_small = true;
    else
        memcpy(dest, src, src_size);

    result = OE_OK;

done:
    return result;
}

oe_result_t oe_get_revocation_info_ocall(
    uint8_t fmspc[6],
    size_t num_crl_urls,
    const char* crl_urls0,
    const char* crl_urls1,
    const char* crl_urls2,
    void* tcb_info,
    size_t tcb_info_size,
    size_t* tcb_info_size_out,
    void* tcb_issuer_chain,
    size_t tcb_issuer_chain_size,
    size_t* tcb_issuer_chain_size_out,
    void* crl0,
    size_t crl0_size,
    size_t* crl0_size_out,
    void* crl1,
    size_t crl1_size,
    size_t* crl1_size_out,
    void* crl2,
    size_t crl2_size,
    size_t* crl2_size_out,
    void* crl_issuer_chain0,
    size_t crl_issuer_chain0_size,
    size_t* crl_issuer_chain0_size_out,
    void* crl_issuer_chain1,
    size_t crl_issuer_chain1_size,
    size_t* crl_issuer_chain1_size_out,
    void* crl_issuer_chain2,
    size_t crl_issuer_chain2_size,
    size_t* crl_issuer_chain2_size_out)
{
    oe_result_t result = OE_UNEXPECTED;
    oe_get_revocation_info_args_t args = {0};
    bool buffer_too_small = false;

    /* fmspc */
    memcpy(args.fmspc, fmspc, sizeof(args.fmspc));

    /* crl_urls */
    args.num_crl_urls = (uint32_t)num_crl_urls;
    args.crl_urls[0] = crl_urls0;
    args.crl_urls[1] = crl_urls1;
    args.crl_urls[2] = crl_urls2;

    /* Populate the output fields. */
    OE_CHECK(oe_get_revocation_info(&args));

    OE_CHECK(_copy_output_buffer(
        tcb_info,
        tcb_info_size,
        tcb_info_size_out,
        args.tcb_info,
        args.tcb_info_size,
        &buffer_too_small));

    OE_CHECK(_copy_output_buffer(
        tcb_issuer_chain,
        tcb_issuer_chain_size,
        tcb_issuer_chain_size_out,
        args.tcb_issuer_chain,
        args.tcb_issuer_chain_size,
        &buffer_too_small));

    OE_CHECK(_copy_output_buffer(
        crl0,
        crl0_size,
        crl0_size_out,
        args.crl[0],
        args.crl_size[0],
        &buffer_too_small));

    OE_CHECK(_copy_output_buffer(
        crl1,
        crl1_size,
        crl1_size_out,
        args.crl[1],
        args.crl_size[1],
        &buffer_too_small));

    OE_CHECK(_copy_output_buffer(
        crl2,
        crl2_size,
        crl2_size_out,
        args.crl[2],
        args.crl_size[2],
        &buffer_too_small));

    OE_CHECK(_copy_output_buffer(
        crl_issuer_chain0,
        crl_issuer_chain0_size,
        crl_issuer_chain0_size_out,
        args.crl_issuer_chain[0],
        args.crl_issuer_chain_size[0],
        &buffer_too_small));

    OE_CHECK(_copy_output_buffer(
        crl_issuer_chain1,
        crl_issuer_chain1_size,
        crl_issuer_chain1_size_out,
        args.crl_issuer_chain[1],
        args.crl_issuer_chain_size[1],
        &buffer_too_small));

    OE_CHECK(_copy_output_buffer(
        crl_issuer_chain2,
        crl_issuer_chain2_size,
        crl_issuer_chain2_size_out,
        args.crl_issuer_chain[2],
        args.crl_issuer_chain_size[2],
        &buffer_too_small));

    if (buffer_too_small)
        OE_RAISE(OE_BUFFER_TOO_SMALL);

    result = OE_OK;

done:

    free(args.buffer);

    return result;
}

oe_result_t oe_get_qe_identify_info_ocall(
    void* qe_id_info,
    size_t qe_id_info_size,
    size_t* qe_id_info_size_out,
    void* issuer_chain,
    size_t issuer_chain_size,
    size_t* issuer_chain_size_out)
{
    oe_result_t result = OE_UNEXPECTED;
    oe_get_qe_identity_info_args_t args = {0};

    if (!qe_id_info_size_out || !issuer_chain_size_out)
        OE_RAISE(OE_INVALID_PARAMETER);

    OE_CHECK(oe_get_qe_identity_info(&args));

    if (args.qe_id_info_size > qe_id_info_size)
    {
        *qe_id_info_size_out = args.qe_id_info_size;
        OE_RAISE(OE_BUFFER_TOO_SMALL);
    }

    if (args.issuer_chain_size > issuer_chain_size)
    {
        *issuer_chain_size_out = args.issuer_chain_size;
        OE_RAISE(OE_BUFFER_TOO_SMALL);
    }

    if (qe_id_info)
        memcpy(qe_id_info, args.qe_id_info, args.qe_id_info_size);

    *qe_id_info_size_out = args.qe_id_info_size;

    if (issuer_chain)
        memcpy(issuer_chain, args.issuer_chain, args.issuer_chain_size);

    *issuer_chain_size_out = args.issuer_chain_size;

done:

    if (args.host_out_buffer)
        free(args.host_out_buffer);

    return result;
}

#else /* !defined(OE_USE_LIBSGX) */

oe_result_t oe_get_revocation_info_ocall(
    uint8_t fmspc[6],
    size_t num_crl_urls,
    const char* crl_urls0,
    const char* crl_urls1,
    const char* crl_urls2,
    void* tcb_info,
    size_t tcb_info_size,
    size_t* tcb_info_size_out,
    void* tcb_issuer_chain,
    size_t tcb_issuer_chain_size,
    size_t* tcb_issuer_chain_size_out,
    void* crl0,
    size_t crl0_size,
    size_t* crl0_size_out,
    void* crl1,
    size_t crl1_size,
    size_t* crl1_size_out,
    void* crl2,
    size_t crl2_size,
    size_t* crl2_size_out,
    void* crl_issuer_chain0,
    size_t crl_issuer_chain0_size,
    size_t* crl_issuer_chain0_size_out,
    void* crl_issuer_chain1,
    size_t crl_issuer_chain1_size,
    size_t* crl_issuer_chain1_size_out,
    void* crl_issuer_chain2,
    size_t crl_issuer_chain2_size,
    size_t* crl_issuer_chain2_size_out)
{
    OE_UNUSED(fmspc);
    OE_UNUSED(num_crl_urls);
    OE_UNUSED(crl_urls0);
    OE_UNUSED(crl_urls1);
    OE_UNUSED(crl_urls2);
    OE_UNUSED(tcb_info);
    OE_UNUSED(tcb_info_size);
    OE_UNUSED(tcb_info_size_out);
    OE_UNUSED(tcb_issuer_chain);
    OE_UNUSED(tcb_issuer_chain_size);
    OE_UNUSED(tcb_issuer_chain_size_out);
    OE_UNUSED(crl0);
    OE_UNUSED(crl0_size);
    OE_UNUSED(crl0_size_out);
    OE_UNUSED(crl1);
    OE_UNUSED(crl1_size);
    OE_UNUSED(crl1_size_out);
    OE_UNUSED(crl2);
    OE_UNUSED(crl2_size);
    OE_UNUSED(crl2_size_out);
    OE_UNUSED(crl_issuer_chain0);
    OE_UNUSED(crl_issuer_chain0_size);
    OE_UNUSED(crl_issuer_chain0_size_out);
    OE_UNUSED(crl_issuer_chain1);
    OE_UNUSED(crl_issuer_chain1_size);
    OE_UNUSED(crl_issuer_chain1_size_out);
    OE_UNUSED(crl_issuer_chain2);
    OE_UNUSED(crl_issuer_chain2_size);
    OE_UNUSED(crl_issuer_chain2_size_out);

    return OE_UNSUPPORTED;
}

oe_result_t oe_get_qe_identify_info_ocall(
    void* qe_id_info,
    size_t qe_id_info_size,
    size_t* qe_id_info_size_out,
    void* issuer_chain,
    size_t issuer_chain_size,
    size_t* issuer_chain_size_out)
{
    OE_UNUSED(qe_id_info);
    OE_UNUSED(qe_id_info_size);
    OE_UNUSED(qe_id_info_size_out);
    OE_UNUSED(issuer_chain);
    OE_UNUSED(issuer_chain_size);
    OE_UNUSED(issuer_chain_size_out);

    return OE_UNSUPPORTED;
}

#endif /* !defined(OE_USE_LIBSGX) */

oe_result_t oe_get_qetarget_info_ocall(sgx_target_info_t* target_info)
{
    return sgx_get_qetarget_info(target_info);
}

static char** _backtrace_symbols(
    oe_enclave_t* enclave,
    void* const* buffer,
    int size)
{
    char** ret = NULL;

    elf64_t elf = ELF64_INIT;
    bool elf_loaded = false;
    size_t malloc_size = 0;
    const char unknown[] = "<unknown>";
    char* ptr = NULL;

    if (!enclave || enclave->magic != ENCLAVE_MAGIC || !buffer || !size)
        goto done;

    /* Open the enclave ELF64 image */
    {
        if (elf64_load(enclave->path, &elf) != 0)
            goto done;

        elf_loaded = true;
    }

    /* Determine total memory requirements */
    {
        /* Calculate space for the array of string pointers */
        if (oe_safe_mul_sizet((size_t)size, sizeof(char*), &malloc_size) !=
            OE_OK)
            goto done;

        /* Calculate space for each string */
        for (int i = 0; i < size; i++)
        {
            const uint64_t vaddr = (uint64_t)buffer[i] - enclave->addr;
            const char* name = elf64_get_function_name(&elf, vaddr);

            if (!name)
                name = unknown;

            if (oe_safe_add_sizet(malloc_size, strlen(name), &malloc_size) !=
                OE_OK)
                goto done;

            if (oe_safe_add_sizet(malloc_size, sizeof(char), &malloc_size) !=
                OE_OK)
                goto done;
        }
    }

    /* Allocate the array of string pointers, followed by the strings */
    if (!(ptr = (char*)malloc(malloc_size)))
        goto done;

    /* Set pointer to array of strings */
    ret = (char**)ptr;

    /* Skip over array of strings */
    ptr += (size_t)size * sizeof(char*);

    /* Copy strings into return buffer */
    for (int i = 0; i < size; i++)
    {
        const uint64_t vaddr = (uint64_t)buffer[i] - enclave->addr;
        const char* name = elf64_get_function_name(&elf, vaddr);

        if (!name)
            name = unknown;

        size_t name_size = strlen(name) + sizeof(char);
        oe_memcpy_s(ptr, name_size, name, name_size);
        ret[i] = ptr;
        ptr += name_size;
    }

done:

    if (elf_loaded)
        elf64_unload(&elf);

    return ret;
}

oe_result_t oe_backtrace_symbols_ocall(
    oe_enclave_t* oe_enclave,
    const uint64_t* buffer,
    size_t size,
    void* symbols_buffer,
    size_t symbols_buffer_size,
    size_t* symbols_buffer_size_out)
{
    oe_result_t result = OE_UNEXPECTED;
    char** strings = NULL;

    /* Reject invalid parameters. */
    if (!oe_enclave || !buffer || size > OE_INT_MAX || !symbols_buffer_size_out)
        OE_RAISE(OE_INVALID_PARAMETER);

    /* Convert the addresses into symbol strings. */
    if (!(strings =
              _backtrace_symbols(oe_enclave, (void* const*)buffer, (int)size)))
    {
        OE_RAISE(OE_FAILURE);
    }

    *symbols_buffer_size_out = symbols_buffer_size;

    OE_CHECK(oe_argv_to_buffer(
        (const char**)strings,
        size,
        symbols_buffer,
        symbols_buffer_size,
        symbols_buffer_size_out));

    result = OE_OK;

done:

    if (strings)
        free(strings);

    return result;
}

void oe_log_ocall(uint32_t log_level, const char* message)
{
    oe_log_message(true, (oe_log_level_t)log_level, message);
}

void oe_write_ocall(int device, const char* str, size_t maxlen)
{
    if (str && (device == 0 || device == 1))
    {
        FILE* stream = (device == 0) ? stdout : stderr;
        size_t len = strnlen(str, maxlen);
        fprintf(stream, "%.*s", (int)len, str);
        fflush(stream);
    }
}<|MERGE_RESOLUTION|>--- conflicted
+++ resolved
@@ -29,29 +29,14 @@
 #include "../ocalls.h"
 #include "enclave.h"
 #include "internal_u.h"
-#include "ocalls.h"
 #include "quote.h"
 #include "sgxquoteprovider.h"
 
-<<<<<<< HEAD
-=======
-void HandleMalloc(uint64_t arg_in, uint64_t* arg_out)
-{
-    if (arg_out)
-        *arg_out = (uint64_t)malloc(arg_in);
-}
-
 void* oe_realloc_ocall(void* ptr, size_t size)
 {
     return realloc(ptr, size);
 }
 
-void HandleFree(uint64_t arg)
-{
-    free((void*)arg);
-}
-
->>>>>>> 9fee82cd
 void HandleThreadWait(oe_enclave_t* enclave, uint64_t arg_in)
 {
     const uint64_t tcs = arg_in;
