--- conflicted
+++ resolved
@@ -251,22 +251,13 @@
 **==============================================================================
 */
 
-<<<<<<< HEAD
-#define MAX_OCALL_TABLES 16
-
-=======
->>>>>>> adf20e62
 typedef struct _ocall_table
 {
     const oe_ocall_func_t* ocalls;
     size_t num_ocalls;
 } ocall_table_t;
 
-<<<<<<< HEAD
-static ocall_table_t _ocall_tables[MAX_OCALL_TABLES];
-=======
 static ocall_table_t _ocall_tables[OE_MAX_OCALL_TABLES];
->>>>>>> adf20e62
 static oe_mutex _ocall_tables_lock = OE_H_MUTEX_INITIALIZER;
 
 oe_result_t oe_register_ocall_function_table(
@@ -276,11 +267,7 @@
 {
     oe_result_t result = OE_UNEXPECTED;
 
-<<<<<<< HEAD
-    if (table_id >= MAX_OCALL_TABLES || !ocalls)
-=======
     if (table_id >= OE_MAX_OCALL_TABLES || !ocalls)
->>>>>>> adf20e62
         OE_RAISE(OE_INVALID_PARAMETER);
 
     oe_mutex_lock(&_ocall_tables_lock);
@@ -330,11 +317,7 @@
     }
     else
     {
-<<<<<<< HEAD
-        if (args_ptr->table_id >= MAX_OCALL_TABLES)
-=======
         if (args_ptr->table_id >= OE_MAX_OCALL_TABLES)
->>>>>>> adf20e62
             OE_RAISE(OE_NOT_FOUND);
 
         ocall_table.ocalls = _ocall_tables[args_ptr->table_id].ocalls;
