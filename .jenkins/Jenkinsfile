--- conflicted
+++ resolved
@@ -64,32 +64,22 @@
 def AArch64GNUTest(String version, String build_type) {
     stage("AArch64 GNU gcc Ubuntu${version} ${build_type}") {
         node("nonSGX") {
-<<<<<<< HEAD
-            cleanWs()
-            checkout scm
-            def task = """
-                       curl ${DEVKITS_URI} | tar xvz -C ${WORKSPACE} --no-same-permissions
-                       cmake ${WORKSPACE}                                                                 \
-                           -G Ninja                                                                       \
-                           -DCMAKE_BUILD_TYPE=${build_type}                                               \
-                           -DCMAKE_TOOLCHAIN_FILE=${WORKSPACE}/cmake/arm-cross.cmake                      \
-                           -DOE_TA_DEV_KIT_DIR=${WORKSPACE}/devkits/vexpress-qemu_armv8a/export-ta_arm64  \
-                           -DUSE_LIBSGX=OFF                                                               \
-                           -Wdev
-                       ninja -v
-                       """
-            oe.ContainerRun("oetools-full-${version}", "cross", task, "--cap-add=SYS_PTRACE")
-=======
-            timeout(GLOBAL_TIMEOUT) {
-                cleanWs()
-                checkout scm
-                def task = """
-                            cmake ${WORKSPACE} -G Ninja -DCMAKE_TOOLCHAIN_FILE=${WORKSPACE}/cmake/arm-cross.cmake -DCMAKE_BUILD_TYPE=${build_type} -DUSE_LIBSGX=OFF -Wdev
+            timeout(GLOBAL_TIMEOUT) {
+                cleanWs()
+                checkout scm
+                def task = """
+                            curl ${DEVKITS_URI} | tar xvz -C ${WORKSPACE} --no-same-permissions
+                            cmake ${WORKSPACE}                                                                 \
+                                -G Ninja                                                                       \
+                                -DCMAKE_BUILD_TYPE=${build_type}                                               \
+                                -DCMAKE_TOOLCHAIN_FILE=${WORKSPACE}/cmake/arm-cross.cmake                      \
+                                -DOE_TA_DEV_KIT_DIR=${WORKSPACE}/devkits/vexpress-qemu_armv8a/export-ta_arm64  \
+                                -DUSE_LIBSGX=OFF                                                               \
+                                -Wdev
                             ninja -v
                             """
                 oe.ContainerRun("oetools-full-${version}", "cross", task, "--cap-add=SYS_PTRACE")
             }
->>>>>>> 3b6cc6c4
         }
     }
 }
