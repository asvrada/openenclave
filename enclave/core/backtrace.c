--- conflicted
+++ resolved
@@ -10,48 +10,6 @@
 #include <openenclave/internal/print.h>
 #include <openenclave/internal/raise.h>
 
-<<<<<<< HEAD
-char** oe_backtrace_symbols(void* const* buffer, int size)
-{
-    char** ret = NULL;
-    oe_backtrace_symbols_args_t* args = NULL;
-
-    if (!buffer || size > OE_BACKTRACE_MAX)
-        goto done;
-
-    if (!(args = oe_host_malloc(sizeof(oe_backtrace_symbols_args_t))))
-        goto done;
-
-    if (oe_memcpy_s(
-            args->buffer,
-            sizeof(void*) * OE_BACKTRACE_MAX,
-            buffer,
-            sizeof(void*) * (size_t)size) != OE_OK)
-        goto done;
-    args->size = size;
-    args->ret = NULL;
-
-    if (oe_ocall(
-            OE_OCALL_BACKTRACE_SYMBOLS,
-            (uint64_t)args,
-            sizeof(*args),
-            true,
-            NULL,
-            0) != OE_OK)
-        goto done;
-
-    ret = args->ret;
-
-done:
-
-    if (args)
-        oe_host_free(args);
-
-    return ret;
-}
-
-=======
->>>>>>> 9fee82cd
 oe_result_t oe_print_backtrace(void)
 {
     oe_result_t result = OE_UNEXPECTED;
