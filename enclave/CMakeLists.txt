# Copyright (c) Microsoft Corporation. All rights reserved.
# Licensed under the MIT License.

add_subdirectory(core)
add_subdirectory(crypto)

if (OE_SGX)
    set(PLATFORM_SRC
        ../common/sgx/qeidentity.c
        ../common/sgx/quote.c
        ../common/sgx/report.c
        ../common/sgx/revocation.c
        ../common/sgx/sgxcertextensions.c
        ../common/sgx/tcbinfo.c
        ../common/sgx/tlsverifier.c
        sgx/link.c
        sgx/qeidinfo.c
        sgx/report.c
        sgx/revocationinfo.c
        sgx/start.S
    )
elseif(OE_TRUSTZONE)
    message("TODO: ADD ARM files.")
endif()

add_library(oeenclave STATIC
    ../common/datetime.c
    asym_keys.c
    random.c
    tls_cert.c
    ${PLATFORM_SRC})

maybe_build_using_clangw(oeenclave)

if(CMAKE_C_COMPILER_ID MATCHES GNU)
  target_compile_options(oeenclave PRIVATE -Wjump-misses-init)
<<<<<<< HEAD

  if(OE_TRUSTZONE)
    target_compile_options(oeenclave PUBLIC ${OE_TZ_TA_C_FLAGS})
  endif()
endif()
=======
>>>>>>> 33e41af1

  if(OE_TRUSTZONE)
    target_compile_options(oeenclave PUBLIC ${OE_TZ_TA_C_FLAGS})
  endif()
endif()

<<<<<<< HEAD
target_link_libraries(oeenclave PUBLIC
    oe_includes
    oecryptombed)
=======
target_link_libraries(oeenclave PUBLIC oecryptombed)
>>>>>>> 33e41af1
if(OE_TRUSTZONE)
    target_link_libraries(oeenclave PUBLIC oeutee)
endif()

set_property(TARGET oeenclave PROPERTY ARCHIVE_OUTPUT_DIRECTORY ${OE_LIBDIR}/openenclave/enclave)

install(TARGETS oeenclave EXPORT openenclave-targets
  ARCHIVE DESTINATION ${CMAKE_INSTALL_LIBDIR}/openenclave/enclave)<|MERGE_RESOLUTION|>--- conflicted
+++ resolved
@@ -34,27 +34,13 @@
 
 if(CMAKE_C_COMPILER_ID MATCHES GNU)
   target_compile_options(oeenclave PRIVATE -Wjump-misses-init)
-<<<<<<< HEAD
-
-  if(OE_TRUSTZONE)
-    target_compile_options(oeenclave PUBLIC ${OE_TZ_TA_C_FLAGS})
-  endif()
-endif()
-=======
->>>>>>> 33e41af1
 
   if(OE_TRUSTZONE)
     target_compile_options(oeenclave PUBLIC ${OE_TZ_TA_C_FLAGS})
   endif()
 endif()
 
-<<<<<<< HEAD
-target_link_libraries(oeenclave PUBLIC
-    oe_includes
-    oecryptombed)
-=======
 target_link_libraries(oeenclave PUBLIC oecryptombed)
->>>>>>> 33e41af1
 if(OE_TRUSTZONE)
     target_link_libraries(oeenclave PUBLIC oeutee)
 endif()
