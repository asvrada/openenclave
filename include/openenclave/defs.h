// Copyright (c) Microsoft Corporation. All rights reserved.
// Licensed under the MIT License.

#ifndef _OE_DEFS_H
#define _OE_DEFS_H

#include "bits/constants_x64.inc"

#if !defined(_MSC_VER) && !defined(__GNUC__)
#error "Unsupported platform"
#endif

#if defined(__GNUC__) && (__GNUC__ >= 4)
#define OE_PRINTF_FORMAT(N, M) __attribute__((format(printf, N, M)))
#else
#define OE_PRINTF_FORMAT(N, M) /* empty */
#endif

#define OE_DEPRECATED(MSG) __attribute__((deprecated(MSG)))

#define OE_UNUSED(P) (void)(P)

#if defined(__linux__)
#define OE_ALWAYS_INLINE __attribute__((always_inline))
#elif defined(_WIN32)
#define OE_ALWAYS_INLINE __forceinline
#endif

#ifdef _MSC_VER
#define OE_NEVER_INLINE __declspec(noinline)
#elif __GNUC__
#define OE_NEVER_INLINE __attribute__((noinline))
#endif

#ifdef _MSC_VER
#define OE_INLINE static __inline
#elif __GNUC__
#define OE_INLINE static __inline__
#endif

#if defined(__cplusplus)
#define OE_EXTERNC extern "C"
#define OE_EXTERNC_BEGIN extern "C" {
#define OE_EXTERNC_END }
#else
#define OE_EXTERNC
#define OE_EXTERNC_BEGIN
#define OE_EXTERNC_END
#endif

/*
 * Export a symbol, so it can be found as a dynamic symbol later for
 * ecall/ocall usage.
 */
#ifdef __GNUC__
#define OE_EXPORT __attribute__((visibility("default")))
#elif _MSC_VER
#define OE_EXPORT \
    __declspec(dllexport) /* TODO #54: Find the right mechanism here */
#else
#error "OE_EXPORT unimplemented"
#endif

/*
 * Define packed types, such as:
 *     OE_PACK_BEGIN
 *     struct foo {int a,b};
 *     OE_PACK_END
 */
#if defined(__GNUC__)
#define OE_PACK_BEGIN _Pragma("pack(push, 1)")
#define OE_PACK_END _Pragma("pack(pop)")
#elif _MSC_VER
#define OE_PACK_BEGIN __pragma(pack(push, 1))
#define OE_PACK_END __pragma(pack(pop))
#else
#error "OE_PACK_BEGIN and OE_PACK_END not implemented"
#endif

#ifdef __GNUC__
#define OE_ALIGNED(BYTES) __attribute__((aligned(BYTES)))
#elif _MSC_VER
#define OE_ALIGNED(BYTES) __declspec(align(BYTES))
#else
#error OE_ALIGNED not implemented
#endif

#ifdef __GNUC__
#define OE_UNUSED_ATTRIBUTE __attribute__((unused))
#elif _MSC_VER
#define OE_UNUSED_ATTRIBUTE
#else
#error OE_UNUSED_ATTRIBUTE not implemented
#endif

#define OE_COUNTOF(ARR) (sizeof(ARR) / sizeof((ARR)[0]))

#ifdef __GNUC__
#define OE_OFFSETOF(TYPE, MEMBER) __builtin_offsetof(TYPE, MEMBER)
#elif _MSC_VER
#ifdef __cplusplus
#define OE_OFFSETOF(TYPE, MEMBER) \
    ((size_t) & reinterpret_cast<char const volatile&>((((TYPE*)0)->MEMBER)))
#else
#define OE_OFFSETOF(TYPE, MEMBER) ((size_t) & (((TYPE*)0)->MEMBER))
#endif
#else
#error OE_OFFSETOF not implemented
#endif

#define OE_FIELD_SIZE(TYPE, FIELD) (sizeof(((TYPE*)0)->FIELD))

#define __OE_CONCAT(X, Y) X##Y
#define OE_CONCAT(X, Y) __OE_CONCAT(X, Y)

#define OE_CHECK_SIZE(N, M)          \
    typedef unsigned char OE_CONCAT( \
        __OE_CHECK_SIZE, __LINE__)[((N) == (M)) ? 1 : -1] OE_UNUSED_ATTRIBUTE

#define OE_STATIC_ASSERT(COND)       \
    typedef unsigned char OE_CONCAT( \
        __OE_STATIC_ASSERT, __LINE__)[(COND) ? 1 : -1] OE_UNUSED_ATTRIBUTE

#define OE_TRACE \
    printf("OE_TRACE: %s(%u): %s()\n", __FILE__, __LINE__, __FUNCTION__)

#ifndef NULL
#ifdef __cplusplus
#define NULL 0L
#else
#define NULL ((void*)0)
#endif
#endif

#define OE_WEAK_ALIAS(OLD, NEW) \
    extern __typeof(OLD) NEW __attribute__((weak, alias(#OLD)))

#ifdef _WIN32
/* nonstandard extension used: zero-sized array in struct/union */
#define OE_ZERO_SIZED_ARRAY __pragma(warning(suppress : 4200))
#else
#define OE_ZERO_SIZED_ARRAY /* empty */
#endif

<<<<<<< HEAD
=======
#define OE_ECALL OE_EXTERNC OE_EXPORT __attribute__((section(".ecall")))

#define OE_OCALL OE_EXTERNC OE_EXPORT

>>>>>>> f697d75b
#endif /* _OE_DEFS_H */<|MERGE_RESOLUTION|>--- conflicted
+++ resolved
@@ -142,11 +142,8 @@
 #define OE_ZERO_SIZED_ARRAY /* empty */
 #endif
 
-<<<<<<< HEAD
-=======
 #define OE_ECALL OE_EXTERNC OE_EXPORT __attribute__((section(".ecall")))
 
 #define OE_OCALL OE_EXTERNC OE_EXPORT
 
->>>>>>> f697d75b
 #endif /* _OE_DEFS_H */